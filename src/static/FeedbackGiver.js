--- conflicted
+++ resolved
@@ -207,13 +207,8 @@
     };
 
     // Start capturing audio (microphone)
-<<<<<<< HEAD
-    const stream = await navigator.mediaDevices.getUserMedia({
+    this.mediaStream = await navigator.mediaDevices.getUserMedia({
       audio: { sampleRate: SAMPLE_RATE },
-=======
-    this.mediaStream = await navigator.mediaDevices.getUserMedia({
-      audio: true,
->>>>>>> d0b86fe6
     });
 
     // Create AudioContext if it doesn't exist or is closed
@@ -225,7 +220,7 @@
           latencyHint: 'interactive',
         });
         // This will throw a NotSupportedError in Firefox if the sample rates don't match
-        this.audioInput = this.audioContext.createMediaStreamSource(stream);
+        this.audioInput = this.audioContext.createMediaStreamSource(this.mediaStream);
       } catch (error) {
         // If the above fails, it's likely Firefox.
         usingLocalResampler = true;
@@ -233,13 +228,16 @@
         if (this.audioContext) {
           this.audioContext.close();
         }
-        console.warn('Native resampling failed, falling back to JavaScript-based resampling.', error);
+        console.warn(
+          'Native resampling failed, falling back to JavaScript-based resampling.',
+          error,
+        );
 
         // Fallback: Use the browser's default sample rate and resample in the worklet.
         this.audioContext = new (window.AudioContext || window.webkitAudioContext)({
           latencyHint: 'interactive',
         });
-        this.audioInput = this.audioContext.createMediaStreamSource(stream);
+        this.audioInput = this.audioContext.createMediaStreamSource(this.mediaStream);
       }
     }
 
@@ -251,10 +249,12 @@
     await this.audioContext.audioWorklet.addModule(`${this.serverorigin}/WavWorklet.js`);
 
     // Load libsamplerate-js AudioWorklet module after the worklet
-    if(usingLocalResampler) {
-      await this.audioContext.audioWorklet.addModule(`${this.serverorigin}/libsamplerate.worklet.js`);
-    }
- 
+    if (usingLocalResampler) {
+      await this.audioContext.audioWorklet.addModule(
+        `${this.serverorigin}/libsamplerate.worklet.js`,
+      );
+    }
+
     await this.audioContext.audioWorklet.addModule(`${this.serverorigin}/libsamplerate.worklet.js`);
 
     this.audioWorkletNode = new AudioWorkletNode(this.audioContext, 'wav-worklet');
@@ -267,10 +267,6 @@
     });
 
     // Connect the audio input to the AudioWorkletNode
-<<<<<<< HEAD
-=======
-    this.audioInput = this.audioContext.createMediaStreamSource(this.mediaStream);
->>>>>>> d0b86fe6
     this.audioInput.connect(this.audioWorkletNode);
 
     // Connect the AudioWorkletNode to the audio context destination
